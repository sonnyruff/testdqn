from typing import Any, TypeVar, SupportsFloat
import random
import matplotlib.pyplot as plt

import gymnasium as gym
import numpy as np

ObsType = TypeVar("ObsType")
ActType = TypeVar("ActType")


class ConbanditEnv1(gym.Env):
    """
    Multi-armed bandit environment with a continuous state
    """
    metadata = {'render_modes': []}

    def reward(self, state: float, action: int) -> float:
        # LINEAR
        # return self.intercepts[action] + self.slopes[action] * state

        # SIGMOID
<<<<<<< HEAD
        # return 1 / (1 + np.exp(-self.intercepts[action] - self.slopes[action] * state))
=======
        return (1 / (1 + np.exp(-self.intercepts[action] - self.slopes[action] * state))).item()
>>>>>>> c4bbd1c3

        # NORMAL PDF
        mean = self.intercepts[action]
        std_dev = self.slopes[action]
        # std_dev = 0.1
        return (1 / (std_dev * np.sqrt(2 * np.pi))) * np.exp(-0.5 * ((state - mean) / std_dev) ** 2)

    def __draw_arms(self):
        """
        Draw new arms
        """
        # self.offsets = np.random.uniform(self.min_suboptimal_mean, self.max_suboptimal_mean,
        #                                  size=(1, self.states, self.arms))
        # self.stds = []
        # for state in range(self.states):
        #     optimal_arms = self.rng.choice(range(self.arms), self.optimal_arms, replace=False)
        #     for arm in optimal_arms:
        #         self.offsets[0, state, arm] = self.optimal_mean
        #     self.stds.append([self.optimal_std if arm in optimal_arms else self.suboptimal_std
        #                       for arm in range(self.arms)])

        self.intercepts = self.rng.uniform(-2, 2, self.arms)
        self.slopes = self.rng.uniform(-1, 1, self.arms)

    def __draw_state(self): 
        self.state = self.rng.normal(0, 1, 1)
        # self.state = self.rng.uniform(-3, 3, 1)

    def __init__(self, arms: int = 10, states: int = 2, optimal_arms: int | list[int] = 1,
                 dynamic_rate: int | None = None, pace: int = 5, seed: int | None = None, optimal_mean: float = 10,
                 optimal_std: float = 1, min_suboptimal_mean: float = 0, max_suboptimal_mean: float = 5,
                 suboptimal_std: float = 1):
        """
        Multi-armed bandit environment with k arms and n states
        :param arms: number of arms
        :param states: number of states
        :param optimal_arms: number of optimal arms or list of optimal orms in each state
        :param dynamic_rate: number of steps between drawing new arm means, None means no dynamic rate
        :param seed: random seed
        :param optimal_mean: mean of optimal arms
        :param optimal_std: std of optimal arms
        :param min_suboptimal_mean: min mean of suboptimal arms
        :param max_suboptimal_mean: max mean of suboptimal arms
        :param suboptimal_std: std of suboptimal arms
        """
        self.arms = arms
        # self.states = states
        self.dynamic_rate = dynamic_rate
        self.pace = pace
        self.initial_seed = seed
        self.seed = seed

        # TODO reimplement
        # self.optimal_mean = optimal_mean
        # self.min_suboptimal_mean = min_suboptimal_mean
        # self.max_suboptimal_mean = max_suboptimal_mean

        # TODO reimplement
        # self.optimal_std = optimal_std
        # self.suboptimal_std = suboptimal_std

        # if optimal_arms is list and len(optimal_arms) != self.arms:
        #     raise ValueError("Optimal arms list must have equal number of arms")
        # self.optimal_arms = optimal_arms

        self.rng = np.random.default_rng(self.seed)

        self.action_space = gym.spaces.Discrete(arms)
        self.observation_space = gym.spaces.Box(low=0, high=1, shape=(1,), dtype=np.float32)

        self.pulls = 0
        self.ssr = 0
        self.__draw_state()
        self.__draw_arms()

    def reset(self,
              *,
              seed: int | None = None,
              options: dict[str, Any] | None = None) -> tuple[ObsType, dict[str, Any]]:
        """
        Resets the environment
        :param seed: WARN unused, defaults to None
        :param options: WARN unused, defaults to None
        :return: observation, info
        """

        self.seed = seed
        self.pulls = 0
        self.ssr = 0
        self.__draw_state()
        self.__draw_arms()

        return np.array(self.state, dtype=np.float32), {}

    def step(self, action: int) -> tuple[ObsType, SupportsFloat, bool, bool, dict[str, Any]]:
        """
        Steps the environment
        :param action: arm to pull
        :return: observation, reward, done, term, info
        """
        # reward = self.rng.normal(self.offsets[0][self.state][action], self.stds[self.state][action], 1)[0]
        reward = self.reward(self.state, action)

        self.ssr += 1
        if self.pace is None or self.ssr % self.pace == 0:
            self.__draw_state()

        self.pulls += 1
        # if self.dynamic_rate is not None and self.pulls % self.dynamic_rate == 0:
        #     print(f"Changing arms")
        #     if self.seed is not None:
        #         self.seed += 1
        #     self.__draw_arms()

        return np.array(self.state, dtype=np.float32), reward, False, False, {}
<|MERGE_RESOLUTION|>--- conflicted
+++ resolved
@@ -20,17 +20,13 @@
         # return self.intercepts[action] + self.slopes[action] * state
 
         # SIGMOID
-<<<<<<< HEAD
-        # return 1 / (1 + np.exp(-self.intercepts[action] - self.slopes[action] * state))
-=======
         return (1 / (1 + np.exp(-self.intercepts[action] - self.slopes[action] * state))).item()
->>>>>>> c4bbd1c3
 
         # NORMAL PDF
-        mean = self.intercepts[action]
-        std_dev = self.slopes[action]
-        # std_dev = 0.1
-        return (1 / (std_dev * np.sqrt(2 * np.pi))) * np.exp(-0.5 * ((state - mean) / std_dev) ** 2)
+        # mean = self.intercepts[action]
+        # std_dev = self.slopes[action]
+        # # std_dev = 0.1
+        # return (1 / (std_dev * np.sqrt(2 * np.pi))) * np.exp(-0.5 * ((state - mean) / std_dev) ** 2)
 
     def __draw_arms(self):
         """
